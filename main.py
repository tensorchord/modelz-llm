import logging
import os
import sys
from datetime import datetime
from typing import List

import falcon
import msgspec
import torch  # type: ignore
from falcon.asgi import App, Request, Response
from llmspec import (
    ChatChoice,
    ChatCompletionRequest,
    ChatMessage,
    CompletionResponse,
    PromptCompletionRequest,
    Role,
    TokenUsage,
<<<<<<< HEAD
    LanguageModels,
)
import transformers
=======
)
from transformers import AutoModel, AutoTokenizer
>>>>>>> 9adb8be3

DEFAULT_MODEL = "THUDM/chatglm-6b-int4"
TOKENIZER = os.environ.get("MODELZ_TOKENIZER", DEFAULT_MODEL)
MODEL = os.environ.get("MODELZ_MODEL", DEFAULT_MODEL)


formatter = "%(asctime)s - %(levelname)s - %(filename)s:%(lineno)s - %(message)s"
logging.basicConfig(stream=sys.stdout, format=formatter, level=logging.INFO)


class LLM:
    def __init__(self, model_name: str, tokenizer_name: str) -> None:
        self.tokenizer = transformers.AutoTokenizer.from_pretrained(
            tokenizer_name, trust_remote_code=True
        )
<<<<<<< HEAD
        model_cls = getattr(transformers, LanguageModels.transformer_cls(model_name))
        self.model = model_cls.from_pretrained(model_name, trust_remote_code=True)
=======
        self.model = AutoModel.from_pretrained(model_name, trust_remote_code=True)
>>>>>>> 9adb8be3
        self.device = (
            torch.cuda.current_device() if torch.cuda.is_available() else "cpu"
        )
        if torch.cuda.is_available():
            self.model = self.model.half().to(self.device)
        else:
            self.model = self.model.float()
        self.model.eval()

    def encode(self, text: str):
        tokens = self.tokenizer(text, return_tensors="pt")
        return tokens.input_ids

    def decode(self, token: List[int]):
        text = self.tokenizer.decode(token, skip_special_tokens=True)
        return text

    def generate(self, tokens, max_length=30):
        inputs = tokens.to(self.device)
        outputs = self.model.generate(inputs, max_length=max_length).tolist()
        return outputs


llm = LLM(MODEL, TOKENIZER)


class Ping:
    async def on_get(self, req: Request, resp: Response):
        resp.content_type = falcon.MEDIA_TEXT
        resp.text = "Modelz LLM service"


class ChatCompletions:
    def __init__(self, model_name: str) -> None:
        self.model_name = model_name

    async def on_post(self, req: Request, resp: Response):
        buf = await req.stream.readall()
        try:
            chat_req = ChatCompletionRequest.from_bytes(buf=buf)
        except msgspec.ValidationError as err:
            resp.status = falcon.HTTP_422
            resp.media = {"error": err}
            return

        tokens = llm.encode(chat_req.get_prompt(self.model_name))
        input_length = len(tokens[0])
        outputs = llm.generate(tokens=tokens)[0]
        res = outputs[input_length:]
        msg = llm.decode(res)
        completion = CompletionResponse(
            id=self.model_name,
            object="chat",
            created=datetime.now(),
            choices=[
                ChatChoice(message=ChatMessage(content=msg, role=Role.ASSISTANT)),
            ],
            usage=TokenUsage(
                prompt_tokens=input_length,
                completion_tokens=len(res),
                total_tokens=input_length + len(res),
            ),
        )
        resp.data = completion.to_json()


class Completions:
    def __init__(self, model_name: str) -> None:
        self.model_name = model_name

    async def on_post(self, req: Request, resp: Response):
        buf = await req.stream.readall()
        try:
            prompt_req = PromptCompletionRequest.from_bytes(buf=buf)
        except msgspec.ValidationError as err:
            resp.status = falcon.HTTP_422
            resp.media = {"error": err}
            return

        tokens = llm.encode(prompt_req.prompt)
        input_length = len(tokens[0])
        outputs = llm.generate(tokens=tokens)[0]
        msg = llm.decode(outputs)
        completion = CompletionResponse(
            id=self.model_name,
            object="chat",
            created=datetime.now(),
            choices=[
                ChatChoice(
                    message=ChatMessage(content=msg, role=Role.ASSISTANT),
                    finish_reason="length",
                ),
            ],
            usage=TokenUsage(
                prompt_tokens=input_length,
                completion_tokens=len(outputs),
                total_tokens=input_length + len(outputs),
            ),
        )
        resp.data = completion.to_json()


app = App()
app.add_route("/", Ping())
app.add_route("/completions", Completions(model_name=MODEL))
app.add_route("/chat/completions", ChatCompletions(model_name=MODEL))
# refer to https://platform.openai.com/docs/api-reference/chat
# make it fully compatible with the current OpenAI API endpoints
app.add_route("/v1/completions", Completions(model_name=MODEL))
app.add_route("/v1/chat/completions", ChatCompletions(model_name=MODEL))<|MERGE_RESOLUTION|>--- conflicted
+++ resolved
@@ -16,14 +16,9 @@
     PromptCompletionRequest,
     Role,
     TokenUsage,
-<<<<<<< HEAD
     LanguageModels,
 )
 import transformers
-=======
-)
-from transformers import AutoModel, AutoTokenizer
->>>>>>> 9adb8be3
 
 DEFAULT_MODEL = "THUDM/chatglm-6b-int4"
 TOKENIZER = os.environ.get("MODELZ_TOKENIZER", DEFAULT_MODEL)
@@ -39,12 +34,8 @@
         self.tokenizer = transformers.AutoTokenizer.from_pretrained(
             tokenizer_name, trust_remote_code=True
         )
-<<<<<<< HEAD
         model_cls = getattr(transformers, LanguageModels.transformer_cls(model_name))
         self.model = model_cls.from_pretrained(model_name, trust_remote_code=True)
-=======
-        self.model = AutoModel.from_pretrained(model_name, trust_remote_code=True)
->>>>>>> 9adb8be3
         self.device = (
             torch.cuda.current_device() if torch.cuda.is_available() else "cpu"
         )
